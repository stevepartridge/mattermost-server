// Copyright (c) 2016-present Mattermost, Inc. All Rights Reserved.
// See License.txt for license information.

package app

import (
	"io"
	"io/ioutil"
	"net/http"
	"os"
	"path/filepath"
	"time"

	"testing"

	"github.com/mattermost/mattermost-server/einterfaces"
	"github.com/mattermost/mattermost-server/mlog"
	"github.com/mattermost/mattermost-server/model"
	"github.com/mattermost/mattermost-server/store"
	"github.com/mattermost/mattermost-server/store/sqlstore"
	"github.com/mattermost/mattermost-server/store/storetest"
	"github.com/mattermost/mattermost-server/utils"
	"github.com/mattermost/mattermost-server/utils/testutils"
)

type TestHelper struct {
	App          *App
	BasicTeam    *model.Team
	BasicUser    *model.User
	BasicUser2   *model.User
	BasicChannel *model.Channel
	BasicPost    *model.Post
	BasicGroup   *model.Group

	SystemAdminUser *model.User

	tempConfigPath string
	tempWorkspace  string

	MockedHTTPService *testutils.MockedHTTPService
}

type persistentTestStore struct {
	store.Store
}

func (*persistentTestStore) Close() {}

var testStoreContainer *storetest.RunningContainer
var testStore *persistentTestStore
var testStoreSqlSupplier *sqlstore.SqlSupplier
var testClusterInterface *FakeClusterInterface

// UseTestStore sets the container and corresponding settings to use for tests. Once the tests are
// complete (e.g. at the end of your TestMain implementation), you should call StopTestStore.
func UseTestStore(container *storetest.RunningContainer, settings *model.SqlSettings) {
	testClusterInterface = &FakeClusterInterface{}
	testStoreContainer = container
	testStoreSqlSupplier = sqlstore.NewSqlSupplier(*settings, nil)
	testStore = &persistentTestStore{store.NewLayeredStore(testStoreSqlSupplier, nil, testClusterInterface)}
}

func StopTestStore() {
	if testStoreContainer != nil {
		testStoreContainer.Stop()
		testStoreContainer = nil
	}
}

func setupTestHelper(enterprise bool) *TestHelper {
	if testStore != nil {
		testStore.DropAllTables()
	}

	permConfig, err := os.Open(utils.FindConfigFile("config.json"))
	if err != nil {
		panic(err)
	}
	defer permConfig.Close()
	tempConfig, err := ioutil.TempFile("", "")
	if err != nil {
		panic(err)
	}
	_, err = io.Copy(tempConfig, permConfig)
	tempConfig.Close()
	if err != nil {
		panic(err)
	}

	options := []Option{ConfigFile(tempConfig.Name()), DisableConfigWatch}
	if testStore != nil {
		options = append(options, StoreOverride(testStore))
	}

	a, err := New(options...)
	if err != nil {
		panic(err)
	}

	th := &TestHelper{
		App:            a,
		tempConfigPath: tempConfig.Name(),
	}

	th.App.UpdateConfig(func(cfg *model.Config) { *cfg.TeamSettings.MaxUsersPerTeam = 50 })
	th.App.UpdateConfig(func(cfg *model.Config) { *cfg.RateLimitSettings.Enable = false })
	prevListenAddress := *th.App.Config().ServiceSettings.ListenAddress
	if testStore != nil {
		th.App.UpdateConfig(func(cfg *model.Config) { *cfg.ServiceSettings.ListenAddress = ":0" })
	}
	serverErr := th.App.StartServer()
	if serverErr != nil {
		panic(serverErr)
	}

	th.App.UpdateConfig(func(cfg *model.Config) { *cfg.ServiceSettings.ListenAddress = prevListenAddress })

	th.App.DoAdvancedPermissionsMigration()
	th.App.DoEmojisPermissionsMigration()

	th.App.Srv.Store.MarkSystemRanUnitTests()

	th.App.UpdateConfig(func(cfg *model.Config) { *cfg.TeamSettings.EnableOpenServer = true })

	if enterprise {
		th.App.SetLicense(model.NewTestLicense())
	} else {
		th.App.SetLicense(nil)
	}

	if th.tempWorkspace == "" {
		dir, err := ioutil.TempDir("", "apptest")
		if err != nil {
			panic(err)
		}
		th.tempWorkspace = dir
	}

	pluginDir := filepath.Join(th.tempWorkspace, "plugins")
	webappDir := filepath.Join(th.tempWorkspace, "webapp")

	th.App.InitPlugins(pluginDir, webappDir)

	return th
}

func SetupEnterprise() *TestHelper {
	return setupTestHelper(true)
}

func Setup() *TestHelper {
	return setupTestHelper(false)
}

func (me *TestHelper) InitBasic() *TestHelper {
	me.SystemAdminUser = me.CreateUser()
	me.App.UpdateUserRoles(me.SystemAdminUser.Id, model.SYSTEM_USER_ROLE_ID+" "+model.SYSTEM_ADMIN_ROLE_ID, false)
	me.SystemAdminUser, _ = me.App.GetUser(me.SystemAdminUser.Id)

	me.BasicTeam = me.CreateTeam()
	me.BasicUser = me.CreateUser()

	me.LinkUserToTeam(me.BasicUser, me.BasicTeam)
	me.BasicUser2 = me.CreateUser()
	me.LinkUserToTeam(me.BasicUser2, me.BasicTeam)
	me.BasicChannel = me.CreateChannel(me.BasicTeam)
	me.BasicPost = me.CreatePost(me.BasicChannel)
	// me.BasicGroup = me.CreateGroup()

	return me
}

func (me *TestHelper) MockHTTPService(handler http.Handler) *TestHelper {
	me.MockedHTTPService = testutils.MakeMockedHTTPService(handler)
	me.App.HTTPService = me.MockedHTTPService

	return me
}

func (me *TestHelper) MakeEmail() string {
	return "success_" + model.NewId() + "@simulator.amazonses.com"
}

func (me *TestHelper) CreateTeam() *model.Team {
	id := model.NewId()
	team := &model.Team{
		DisplayName: "dn_" + id,
		Name:        "name" + id,
		Email:       "success+" + id + "@simulator.amazonses.com",
		Type:        model.TEAM_OPEN,
	}

	utils.DisableDebugLogForTest()
	var err *model.AppError
	if team, err = me.App.CreateTeam(team); err != nil {
		mlog.Error(err.Error())

		time.Sleep(time.Second)
		panic(err)
	}
	utils.EnableDebugLogForTest()
	return team
}

func (me *TestHelper) CreateUser() *model.User {
	id := model.NewId()

	user := &model.User{
		Email:         "success+" + id + "@simulator.amazonses.com",
		Username:      "un_" + id,
		Nickname:      "nn_" + id,
		Password:      "Password1",
		EmailVerified: true,
	}

	utils.DisableDebugLogForTest()
	var err *model.AppError
	if user, err = me.App.CreateUser(user); err != nil {
		mlog.Error(err.Error())

		time.Sleep(time.Second)
		panic(err)
	}
	utils.EnableDebugLogForTest()
	return user
}

func (me *TestHelper) CreateChannel(team *model.Team) *model.Channel {
	return me.createChannel(team, model.CHANNEL_OPEN)
}

func (me *TestHelper) CreatePrivateChannel(team *model.Team) *model.Channel {
	return me.createChannel(team, model.CHANNEL_PRIVATE)
}

func (me *TestHelper) createChannel(team *model.Team, channelType string) *model.Channel {
	id := model.NewId()

	channel := &model.Channel{
		DisplayName: "dn_" + id,
		Name:        "name_" + id,
		Type:        channelType,
		TeamId:      team.Id,
		CreatorId:   me.BasicUser.Id,
	}

	utils.DisableDebugLogForTest()
	var err *model.AppError
	if channel, err = me.App.CreateChannel(channel, true); err != nil {
		mlog.Error(err.Error())

		time.Sleep(time.Second)
		panic(err)
	}
	utils.EnableDebugLogForTest()
	return channel
}

func (me *TestHelper) createChannelWithAnotherUser(team *model.Team, channelType, userId string) *model.Channel {
	id := model.NewId()

	channel := &model.Channel{
		DisplayName: "dn_" + id,
		Name:        "name_" + id,
		Type:        channelType,
		TeamId:      team.Id,
		CreatorId:   userId,
	}

	utils.DisableDebugLogForTest()
	var err *model.AppError
	if channel, err = me.App.CreateChannel(channel, true); err != nil {
		mlog.Error(err.Error())

		time.Sleep(time.Second)
		panic(err)
	}
	utils.EnableDebugLogForTest()
	return channel
}

func (me *TestHelper) CreateDmChannel(user *model.User) *model.Channel {
	utils.DisableDebugLogForTest()
	var err *model.AppError
	var channel *model.Channel
	if channel, err = me.App.CreateDirectChannel(me.BasicUser.Id, user.Id); err != nil {
		mlog.Error(err.Error())

		time.Sleep(time.Second)
		panic(err)
	}
	utils.EnableDebugLogForTest()
	return channel
}

func (me *TestHelper) CreateGroupChannel(user1 *model.User, user2 *model.User) *model.Channel {
	utils.DisableDebugLogForTest()
	var err *model.AppError
	var channel *model.Channel
	if channel, err = me.App.CreateGroupChannel([]string{me.BasicUser.Id, user1.Id, user2.Id}, me.BasicUser.Id); err != nil {
		mlog.Error(err.Error())

		time.Sleep(time.Second)
		panic(err)
	}
	utils.EnableDebugLogForTest()
	return channel
}

func (me *TestHelper) CreatePost(channel *model.Channel) *model.Post {
	id := model.NewId()

	post := &model.Post{
		UserId:    me.BasicUser.Id,
		ChannelId: channel.Id,
		Message:   "message_" + id,
		CreateAt:  model.GetMillis() - 10000,
	}

	utils.DisableDebugLogForTest()
	var err *model.AppError
	if post, err = me.App.CreatePost(post, channel, false); err != nil {
		mlog.Error(err.Error())

		time.Sleep(time.Second)
		panic(err)
	}
	utils.EnableDebugLogForTest()
	return post
}

func (me *TestHelper) LinkUserToTeam(user *model.User, team *model.Team) {
	utils.DisableDebugLogForTest()

	err := me.App.JoinUserToTeam(team, user, "")
	if err != nil {
		mlog.Error(err.Error())

		time.Sleep(time.Second)
		panic(err)
	}

	utils.EnableDebugLogForTest()
}

func (me *TestHelper) AddUserToChannel(user *model.User, channel *model.Channel) *model.ChannelMember {
	utils.DisableDebugLogForTest()

	member, err := me.App.AddUserToChannel(user, channel)
	if err != nil {
		mlog.Error(err.Error())

		time.Sleep(time.Second)
		panic(err)
	}

	utils.EnableDebugLogForTest()

	return member
}

func (me *TestHelper) CreateScheme() (*model.Scheme, []*model.Role) {
	utils.DisableDebugLogForTest()

	scheme, err := me.App.CreateScheme(&model.Scheme{
		DisplayName: "Test Scheme Display Name",
		Name:        model.NewId(),
		Description: "Test scheme description",
		Scope:       model.SCHEME_SCOPE_TEAM,
	})
	if err != nil {
		panic(err)
	}

	roleNames := []string{
		scheme.DefaultTeamAdminRole,
		scheme.DefaultTeamUserRole,
		scheme.DefaultChannelAdminRole,
		scheme.DefaultChannelUserRole,
	}

	var roles []*model.Role
	for _, roleName := range roleNames {
		role, err := me.App.GetRoleByName(roleName)
		if err != nil {
			panic(err)
		}
		roles = append(roles, role)
	}

	utils.EnableDebugLogForTest()

	return scheme, roles
}

<<<<<<< HEAD
func (me *TestHelper) CreateGroup() *model.Group {
	id := model.NewId()
	group := &model.Group{
		DisplayName: "dn_" + id,
		Name:        "name" + id,
		Type:        model.GroupTypeLdap,
		Description: "description_" + id,
		RemoteId:    model.NewId(),
	}

	utils.DisableDebugLogForTest()
	var err *model.AppError
	if group, err = me.App.CreateGroup(group); err != nil {
		mlog.Error(err.Error())

		time.Sleep(time.Second)
		panic(err)
	}
	utils.EnableDebugLogForTest()
	return group
=======
func (me *TestHelper) ShutdownApp() {
	done := make(chan bool)
	go func() {
		me.App.Shutdown()
		close(done)
	}()

	select {
	case <-done:
	case <-time.After(30 * time.Second):
		// panic instead of t.Fatal to terminate all tests in this package, otherwise the
		// still running App could spuriously fail subsequent tests.
		panic("failed to shutdown App within 30 seconds")
	}
>>>>>>> d263353e
}

func (me *TestHelper) TearDown() {
	me.ShutdownApp()

	os.Remove(me.tempConfigPath)
	if err := recover(); err != nil {
		StopTestStore()
		panic(err)
	}
	if me.tempWorkspace != "" {
		os.RemoveAll(me.tempWorkspace)
	}
}

func (me *TestHelper) ResetRoleMigration() {
	if _, err := testStoreSqlSupplier.GetMaster().Exec("DELETE from Roles"); err != nil {
		panic(err)
	}

	testClusterInterface.sendClearRoleCacheMessage()

	if _, err := testStoreSqlSupplier.GetMaster().Exec("DELETE from Systems where Name = :Name", map[string]interface{}{"Name": ADVANCED_PERMISSIONS_MIGRATION_KEY}); err != nil {
		panic(err)
	}
}

func (me *TestHelper) ResetEmojisMigration() {
	if _, err := testStoreSqlSupplier.GetMaster().Exec("UPDATE Roles SET Permissions=REPLACE(Permissions, ', manage_emojis', '') WHERE builtin=True"); err != nil {
		panic(err)
	}

	testClusterInterface.sendClearRoleCacheMessage()

	if _, err := testStoreSqlSupplier.GetMaster().Exec("DELETE from Systems where Name = :Name", map[string]interface{}{"Name": EMOJIS_PERMISSIONS_MIGRATION_KEY}); err != nil {
		panic(err)
	}
}

func (me *TestHelper) CheckTeamCount(t *testing.T, expected int64) {
	if r := <-me.App.Srv.Store.Team().AnalyticsTeamCount(); r.Err == nil {
		if r.Data.(int64) != expected {
			t.Fatalf("Unexpected number of teams. Expected: %v, found: %v", expected, r.Data.(int64))
		}
	} else {
		t.Fatalf("Failed to get team count.")
	}
}

func (me *TestHelper) CheckChannelsCount(t *testing.T, expected int64) {
	if r := <-me.App.Srv.Store.Channel().AnalyticsTypeCount("", model.CHANNEL_OPEN); r.Err == nil {
		if r.Data.(int64) != expected {
			t.Fatalf("Unexpected number of channels. Expected: %v, found: %v", expected, r.Data.(int64))
		}
	} else {
		t.Fatalf("Failed to get channel count.")
	}
}

func (me *TestHelper) SetupTeamScheme() *model.Scheme {
	scheme := model.Scheme{
		Name:        model.NewId(),
		DisplayName: model.NewId(),
		Scope:       model.SCHEME_SCOPE_TEAM,
	}

	if scheme, err := me.App.CreateScheme(&scheme); err == nil {
		return scheme
	} else {
		panic(err)
	}
}

func (me *TestHelper) SetupChannelScheme() *model.Scheme {
	scheme := model.Scheme{
		Name:        model.NewId(),
		DisplayName: model.NewId(),
		Scope:       model.SCHEME_SCOPE_CHANNEL,
	}

	if scheme, err := me.App.CreateScheme(&scheme); err == nil {
		return scheme
	} else {
		panic(err)
	}
}

func (me *TestHelper) SetupPluginAPI() *PluginAPI {
	manifest := &model.Manifest{
		Id: "pluginid",
	}

	return NewPluginAPI(me.App, manifest)
}

type FakeClusterInterface struct {
	clusterMessageHandler einterfaces.ClusterMessageHandler
}

func (me *FakeClusterInterface) StartInterNodeCommunication() {}
func (me *FakeClusterInterface) StopInterNodeCommunication()  {}
func (me *FakeClusterInterface) RegisterClusterMessageHandler(event string, crm einterfaces.ClusterMessageHandler) {
	me.clusterMessageHandler = crm
}
func (me *FakeClusterInterface) GetClusterId() string                             { return "" }
func (me *FakeClusterInterface) IsLeader() bool                                   { return false }
func (me *FakeClusterInterface) GetMyClusterInfo() *model.ClusterInfo             { return nil }
func (me *FakeClusterInterface) GetClusterInfos() []*model.ClusterInfo            { return nil }
func (me *FakeClusterInterface) SendClusterMessage(cluster *model.ClusterMessage) {}
func (me *FakeClusterInterface) NotifyMsg(buf []byte)                             {}
func (me *FakeClusterInterface) GetClusterStats() ([]*model.ClusterStats, *model.AppError) {
	return nil, nil
}
func (me *FakeClusterInterface) GetLogs(page, perPage int) ([]string, *model.AppError) {
	return []string{}, nil
}
func (me *FakeClusterInterface) GetPluginStatuses() (model.PluginStatuses, *model.AppError) {
	return nil, nil
}
func (me *FakeClusterInterface) ConfigChanged(previousConfig *model.Config, newConfig *model.Config, sendToOtherServer bool) *model.AppError {
	return nil
}
func (me *FakeClusterInterface) sendClearRoleCacheMessage() {
	me.clusterMessageHandler(&model.ClusterMessage{
		Event: model.CLUSTER_EVENT_INVALIDATE_CACHE_FOR_ROLES,
	})
}<|MERGE_RESOLUTION|>--- conflicted
+++ resolved
@@ -393,7 +393,6 @@
 	return scheme, roles
 }
 
-<<<<<<< HEAD
 func (me *TestHelper) CreateGroup() *model.Group {
 	id := model.NewId()
 	group := &model.Group{
@@ -414,7 +413,8 @@
 	}
 	utils.EnableDebugLogForTest()
 	return group
-=======
+}
+
 func (me *TestHelper) ShutdownApp() {
 	done := make(chan bool)
 	go func() {
@@ -429,7 +429,6 @@
 		// still running App could spuriously fail subsequent tests.
 		panic("failed to shutdown App within 30 seconds")
 	}
->>>>>>> d263353e
 }
 
 func (me *TestHelper) TearDown() {
